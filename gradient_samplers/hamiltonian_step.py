'''
Created on Feb 13, 2011

@author: johnsalvatier
'''
import numpy as np
import pymc as pm
from multistep import MultiStep
import find_mode as fm

__all__ = ['HMCStep']

class HMCStep(MultiStep):
    """
    Hamiltonian MCMC step method. Works well on continuous variables for which
    the gradient of the log posterior can be calculated.
    
    Based off Radford's review paper of the subject 
    (http://www.cs.utoronto.ca/~radford/ham-mcmc.abstract.html)
    
    Parameters
    ----------
    stochastics : single or iterable of stochastics
        the stochastics that should use this HMCStep
    step_count : int
        number of steps each trajectory should take
    trajectory_length : float
        how far each HMC step should travel (think in terms of standard deviations)
    covariance : (ndim , ndim) ndarray (where ndim is the total number of variables)
        covariance matrix for the HMC sampler to use.
        If None then will be estimated using the inverse hessian at the mode
    find_mode : bool
        whether to start the chain at the local minima of the distribution.
        If false, will start the simulation from the initial values of the stochastics
    
<<<<<<< HEAD
    Based off Radford's review paper of the subject. Available here http://www.cs.utoronto.ca/~radford/ham-mcmc.abstract.html
    
    Parameters
        ----------
        stochastics : iterable of stochastics
            the stochastics that should use this HMCStep
        step_size : float
            number of steps each trajectory should take
        step_size : float
            how far each HMC step should travel (think in terms of standard deviations
        covariance : (ndim , ndim) ndarray (where ndim is the total number of variables)
            covariance matrix for the HMC sampler to use. If None then will be estimated using the inverse hessian at the mode
        find_mode : bool
            whether to start the chain at the local minima of the distribution. If false, will start the simulation from the initial values of the stochastics
        verbose : int
        tally : bool"""
    def __init__(self, stochastics,step_count = 6, trajectory_length = 2., covariance = None, find_mode = True, verbose = 0, tally = True  ):
=======
    
    Tuning advice:
     * General problems: try passing a better covariance matrix. For example,
        try doing a trial run and and then passing the empirical covariance matrix from
        that. 
     * Low acceptance (lower than say, .5): try a higher step_count. 
     * Slow mixing: try significantly longer or shorter trajectory length (trajectories
        can double back).
     * Seems to sometimes get stuck in places for long periods: This is due to trajectory
         instability, try a smaller step size. Think of this as low acceptance in certain 
         areas.
     * See section 4.2 of Radford's paper for more advice.
    """
    def __init__(self, stochastics,step_count = 8, trajectory_length = 3., covariance = None, find_mode = True, verbose = 0, tally = True  ):
>>>>>>> 88bbf75e
        MultiStep.__init__(self, stochastics, verbose, tally)
        
        if find_mode:
            _, inv_hessian = fm.find_mode(self)
            self.accept()
        
        if covariance is None:
            if find_mode:
                covariance  = inv_hessian
            else :
                raise ValueError("can't estimate covariance without finding the mode")
            
        self.covariance = covariance
        self.inv_covariance = np.linalg.inv(covariance)
        self.step_size = trajectory_length/step_count
        self.step_count = step_count
        self.zero = np.zeros(self.dimensions)
        
        self._tuning_info = ['acceptance']
    
    acceptance = 0
    
    def step(self):
        start_logp = self.logp_plus_loglike
        
        p = np.random.multivariate_normal(mean = self.zero ,cov = self.inv_covariance)
        start_p = p
        
        #use the leapfrog method
        p = p - (self.step_size/2) * (-self.gradients_vector) # half momentum update
        
        for i in range(self.step_count): 
            #alternate full variable and momentum updates
            self.consider(self.vector + self.step_size * np.dot(self.covariance, p))
            
            if i != self.step_count - 1:
                p = p - self.step_size * (-self.gradients_vector)
             
        p = p - (self.step_size/2) * (-self.gradients_vector)   # do a half step momentum update to finish off
        
        p = -p 
            
        try: 
            log_metrop_ratio = (-start_logp) - (-self.logp_plus_loglike) + self.kenergy(start_p) - self.kenergy(p)
            
            self.acceptance = np.minimum(np.exp(log_metrop_ratio), 1)
            
            if (np.isfinite(log_metrop_ratio) and 
                np.log(np.random.uniform()) < log_metrop_ratio):
                
                self.accept()
            else: 
                self.reject() 
                
        except pm.ZeroProbability:
            self.reject()    
            
    
    def kenergy (self, x):
        return .5 * np.dot(x,np.dot(self.covariance, x))
    
    @staticmethod
    def competence(s):
        if pm.datatypes.is_continuous(s): 
            if False: # test ability to find gradient 
                return 2.5
        return 0<|MERGE_RESOLUTION|>--- conflicted
+++ resolved
@@ -33,25 +33,6 @@
         whether to start the chain at the local minima of the distribution.
         If false, will start the simulation from the initial values of the stochastics
     
-<<<<<<< HEAD
-    Based off Radford's review paper of the subject. Available here http://www.cs.utoronto.ca/~radford/ham-mcmc.abstract.html
-    
-    Parameters
-        ----------
-        stochastics : iterable of stochastics
-            the stochastics that should use this HMCStep
-        step_size : float
-            number of steps each trajectory should take
-        step_size : float
-            how far each HMC step should travel (think in terms of standard deviations
-        covariance : (ndim , ndim) ndarray (where ndim is the total number of variables)
-            covariance matrix for the HMC sampler to use. If None then will be estimated using the inverse hessian at the mode
-        find_mode : bool
-            whether to start the chain at the local minima of the distribution. If false, will start the simulation from the initial values of the stochastics
-        verbose : int
-        tally : bool"""
-    def __init__(self, stochastics,step_count = 6, trajectory_length = 2., covariance = None, find_mode = True, verbose = 0, tally = True  ):
-=======
     
     Tuning advice:
      * General problems: try passing a better covariance matrix. For example,
@@ -66,7 +47,6 @@
      * See section 4.2 of Radford's paper for more advice.
     """
     def __init__(self, stochastics,step_count = 8, trajectory_length = 3., covariance = None, find_mode = True, verbose = 0, tally = True  ):
->>>>>>> 88bbf75e
         MultiStep.__init__(self, stochastics, verbose, tally)
         
         if find_mode:
